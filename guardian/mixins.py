--- conflicted
+++ resolved
@@ -139,14 +139,10 @@
 
         :param request: Original request.
         """
-<<<<<<< HEAD
-        obj = hasattr(self, 'get_object') and self.get_object() \
-              or getattr(self, 'object', None)
-=======
-        obj = hasattr(self, 'get_object') and self.get_object() or hasattr(self,
-            'object') and getattr(self,'object') or None
+        obj = (hasattr(self, 'get_object') and self.get_object()
+            or getattr(self, 'object', None))
 
->>>>>>> 0efa5e83
+
         forbidden = get_403_or_None(request,
             perms=self.get_required_permissions(request),
             obj=obj,
@@ -180,4 +176,3 @@
             return response
         return super(PermissionRequiredMixin, self).dispatch(request, *args,
             **kwargs)
-
